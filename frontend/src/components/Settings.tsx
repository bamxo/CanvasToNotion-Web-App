--- conflicted
+++ resolved
@@ -11,20 +11,13 @@
  * integration with Notion's OAuth flow for account connection.
  */
 
-<<<<<<< HEAD
-import React, { useEffect, useState } from 'react';
-=======
 import React, { useState, useEffect } from 'react';
->>>>>>> 31cea229
 import { useNavigate } from 'react-router-dom';
 import axios from 'axios';
 import styles from './Settings.module.css';
 import GradientBackgroundWrapper from './GradientBackgroundWrapper';
 import logo from '../assets/c2n-favicon.svg';
 import { useNotionAuth } from '../hooks/useNotionAuth';
-<<<<<<< HEAD
-import { EXTENSION_ID } from '../utils/constants';
-=======
 import axios from 'axios';
 import { EXTENSION_ID, NOTION_REDIRECT_URI } from '../utils/constants';
 
@@ -32,7 +25,6 @@
   displayName: string;
   email: string;
 }
->>>>>>> 31cea229
 
 interface UserInfo {
   displayName: string;
@@ -49,11 +41,6 @@
     setNotionConnection
   } = useNotionAuth();
   const [userInfo, setUserInfo] = useState<UserInfo | null>(null);
-<<<<<<< HEAD
-  const [error, setError] = useState<string>('');
-  const [isLoading, setIsLoading] = useState(true);
-=======
->>>>>>> 31cea229
   const [isButtonLoading, setIsButtonLoading] = useState(false);
   const [deleteError, setDeleteError] = useState<string | null>(null);
 
@@ -74,37 +61,14 @@
         setUserInfo(response.data);
       } catch (error) {
         console.error('Error fetching user info:', error);
-<<<<<<< HEAD
-        setError('Failed to fetch user information');
-      } finally {
-        setIsLoading(false);
-=======
       } finally {
         
->>>>>>> 31cea229
       }
     };
 
     fetchUserInfo();
   }, [navigate]);
 
-<<<<<<< HEAD
-  useEffect(() => {
-    // Listen for messages from the extension
-    const handleExtensionMessage = (event: MessageEvent) => {
-      if (event.data.type === 'LOGOUT') {
-        console.log('Received logout message from extension');
-        handleLogout();
-      }
-    };
-
-    window.addEventListener('message', handleExtensionMessage);
-
-    return () => {
-      window.removeEventListener('message', handleExtensionMessage);
-    };
-  }, []);
-=======
   // Clear button loading state when connection process completes
   useEffect(() => {
     if (!isConnecting) {
@@ -116,7 +80,6 @@
   useEffect(() => {
     setIsButtonLoading(false);
   }, [notionConnection.isConnected]);
->>>>>>> 31cea229
 
   const handleLogout = async () => {
     try {
@@ -156,11 +119,7 @@
 
       // Call the delete account endpoint
       await axios.post('http://localhost:3000/api/auth/delete-account', {
-<<<<<<< HEAD
-        idToken: authToken
-=======
         idToken: authToken  
->>>>>>> 31cea229
       });
 
       // Clear local storage
@@ -225,14 +184,105 @@
     }
   };
 
-<<<<<<< HEAD
-  if (isLoading) {
-    return (
-      <>
-        <GradientBackgroundWrapper />
-        <div className={styles.pageWrapper}>
-          <div className={styles.container}>
-            <div className={styles.loading}>Loading...</div>
+  const handleLogoClick = (e: React.MouseEvent) => {
+    if (e.metaKey || e.ctrlKey) {
+      // Open in new tab
+      window.open('/', '_blank');
+    } else {
+      // Normal navigation
+      navigate('/');
+    }
+  };
+
+  return (
+    <div className={styles.pageWrapper}>
+      <header className={styles.header}>
+        <img 
+          src={logo} 
+          alt="Canvas to Notion" 
+          className={styles.logo} 
+          onClick={handleLogoClick}
+        />
+      </header>
+      
+      <main className={styles.container}>
+        <h1 className={styles.sectionTitle}>Overview</h1>
+        <div className={styles.divider} />
+        
+        {userInfo && (
+          <div className={styles.profileSection}>
+            <div className={styles.profileGroup}>
+              <div className={styles.profilePic}>
+                {userInfo.displayName[0].toUpperCase()}
+              </div>
+              <div className={styles.profileInfo}>
+                <p className={styles.userName}>{userInfo.displayName || 'User'}</p>
+                <p className={styles.userEmail}>{userInfo.email}</p>
+              </div>
+            </div>
+            <div className={styles.actionButtons}>
+              <button className={styles.button} onClick={handleLogout}>
+                Sign out
+              </button>
+              <button className={`${styles.button} ${styles.deleteButton}`} onClick={handleDeleteAccount}>
+                Delete Account
+              </button>
+            </div>
+            {deleteError && (
+              <div className={styles.errorContainer}>
+                <p className={styles.errorText}>{deleteError}</p>
+              </div>
+            )}
+          </div>
+        )}
+
+        <div className={styles['spacer-lg']} />
+
+        <div className={styles.connectionsSection}>
+          <h2 className={styles.sectionTitle}>Manage Connections</h2>
+          <div className={styles.divider} />
+          
+          <div className={styles.connectionStatus}>
+            <div className={`${styles.statusIndicator} ${!notionConnection.isConnected && styles.disconnected}`} />
+            <span className={styles.connectionEmail}>
+              {notionConnection.isConnected 
+                ? `Connected to Notion`
+                : 'Not connected to Notion'
+              }
+            </span>
+          </div>
+          
+          {error && (
+            <div className={styles.errorContainer}>
+              <p className={styles.errorText}>{error}</p>
+            </div>
+          )}
+          
+          <div className={styles.connectionButtons}>
+            <button 
+              className={styles.changeConnectionButton}
+              onClick={handleNotionConnection}
+              disabled={isButtonLoading || isConnecting}
+            >
+              {(isButtonLoading || isConnecting) ? (
+                <div className={styles.spinner} />
+              ) : (
+                notionConnection.isConnected ? 'Change Connection' : 'Add Connection'
+              )}
+            </button>
+            {notionConnection.isConnected && (
+              <button 
+                className={styles.removeConnectionButton}
+                onClick={handleRemoveConnection}
+                disabled={isButtonLoading}
+              >
+                {isButtonLoading ? (
+                  <div className={styles.spinner} />
+                ) : (
+                  'Remove Connection'
+                )}
+              </button>
+            )}
           </div>
         </div>
       </>
@@ -254,17 +304,6 @@
       </>
     );
   }
-=======
-  const handleLogoClick = (e: React.MouseEvent) => {
-    if (e.metaKey || e.ctrlKey) {
-      // Open in new tab
-      window.open('/', '_blank');
-    } else {
-      // Normal navigation
-      navigate('/');
-    }
-  };
->>>>>>> 31cea229
 
   return (
     <>
@@ -279,7 +318,6 @@
           />
         </header>
         
-<<<<<<< HEAD
         <main className={styles.container}>
           <h1 className={styles.sectionTitle}>Overview</h1>
           <div className={styles.divider} />
@@ -306,17 +344,6 @@
                 >
                   {isButtonLoading ? 'Deleting...' : 'Delete Account'}
                 </button>
-=======
-        {userInfo && (
-          <div className={styles.profileSection}>
-            <div className={styles.profileGroup}>
-              <div className={styles.profilePic}>
-                {userInfo.displayName[0].toUpperCase()}
-              </div>
-              <div className={styles.profileInfo}>
-                <p className={styles.userName}>{userInfo.displayName || 'User'}</p>
-                <p className={styles.userEmail}>{userInfo.email}</p>
->>>>>>> 31cea229
               </div>
               {deleteError && (
                 <div className={styles.errorContainer}>
@@ -324,25 +351,7 @@
                 </div>
               )}
             </div>
-<<<<<<< HEAD
           )}
-=======
-            <div className={styles.actionButtons}>
-              <button className={styles.button} onClick={handleLogout}>
-                Sign out
-              </button>
-              <button className={`${styles.button} ${styles.deleteButton}`} onClick={handleDeleteAccount}>
-                Delete Account
-              </button>
-            </div>
-            {deleteError && (
-              <div className={styles.errorContainer}>
-                <p className={styles.errorText}>{deleteError}</p>
-              </div>
-            )}
-          </div>
-        )}
->>>>>>> 31cea229
 
           <div className={styles['spacer-lg']} />
 
