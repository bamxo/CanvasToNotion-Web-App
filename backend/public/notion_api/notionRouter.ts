// src/notion_api/notionRouter.ts
import express, { Request, Response } from 'express';
import type { DatabaseObjectResponse, PageObjectResponse } from "@notionhq/client/build/src/api-endpoints";
import axios from 'axios';
import { Client } from '@notionhq/client';
import { adminDb } from '../db';
import { database } from 'firebase-admin';
import { verifyToken } from '../middleware/auth';
import { AuthenticatedRequest } from '../types';

const router = express.Router();

interface UserData {
  accessToken?: string;
  workspaceId?: string;
  pageIDs?: any[];
  lastUpdated?: string;
  email?: string;
}

// Helper function to get user data by email
const getUserByEmail = async (
  db: database.Database,
  email: string
): Promise<UserData | null> => {
  try {
    const usersRef = db.ref('users');
    const snapshot = await usersRef.orderByChild('email').equalTo(email).once('value');

    if (snapshot.exists()) {
      const userEntries = Object.entries(snapshot.val());
      if (userEntries.length > 0) {
        const [_, userData] = userEntries[0];
        return userData as UserData;
      }
    }
    console.log(`No user found with email: ${email}`);
    return null;
  } catch (error) {
    console.error("Error fetching user by email:", error);
    throw error;
  }
};

const updateUserByEmail = async (
  db: database.Database,
  email: string,
  userData: UserData
): Promise<boolean> => {
  try {
    const usersRef = db.ref('users');
    const snapshot = await usersRef.orderByChild('email').equalTo(email).once('value');

    if (snapshot.exists()) {
      const userEntries = Object.entries(snapshot.val());
      if (userEntries.length > 0) {
        const [userId] = userEntries[0];
        const userRef = db.ref(`users/${userId}`);
        await userRef.update(userData);
        console.log(`Updated user with email: ${email}`);
        return true;
      }
    } else {
      console.log(`No user found with email: ${email}`);
      return false;
    }
  } catch (error) {
    console.error("Error updating user by email:", error);
    throw error;
  }
  return false;
};

// Apply authentication middleware to all routes
router.use(verifyToken);

router.post('/token', async (req: AuthenticatedRequest, res: Response) => {
  try {
    const { code } = req.body;
    const email = req.user!.email; // Get email from authenticated user
    
    if (!code) {
      return res.status(400).json({ 
        success: false, 
        error: 'Authorization code is required' 
      });
    }
    
    // Exchange code for access token
    const tokenResponse = await axios.post(
      'https://api.notion.com/v1/oauth/token',
      new URLSearchParams({
        grant_type: 'authorization_code',
        code,
        redirect_uri: process.env.NOTION_REDIRECT_URI!
      }),
      {
        auth: {
          username: process.env.NOTION_CLIENT_ID!,
          password: process.env.NOTION_CLIENT_SECRET!
        },
        headers: {
          'Content-Type': 'application/x-www-form-urlencoded'
        }
      }
    );
    
    const { access_token, workspace_id } = tokenResponse.data;
    const notion = new Client({ auth: access_token });
    
    const botUser = await notion.users.me({});
    const botId = botUser.id;

    // Modified search logic with type-safe filtering
    const searchResponse = await notion.search({});
    const accessibleResources = searchResponse.results
      .filter(item => {
        // Handle databases
        if (item.object === 'database') {
          const db = item as DatabaseObjectResponse;
          return db.created_by?.id !== botId;
        }
        
        // Handle pages
        if (item.object === 'page') {
          const page = item as PageObjectResponse;
          return page.created_by?.id !== botId;
        }
        
        return true;
      }).map(item => {
        let title = 'Untitled';
        let icon: string | null = null;

        // Extract icon emoji if present
        if ('icon' in item && item.icon && item.icon.type === 'emoji') {
          icon = item.icon.emoji;
        }

        if (item.object === 'page') {
          // For pages, title is in properties.title if it exists
          if ('properties' in item && item.properties.title) {
            if ('title' in item.properties.title && Array.isArray(item.properties.title.title) && item.properties.title.title.length > 0) {
              title = item.properties.title.title.map(textObj => textObj.plain_text).join('');
            }
          } else if ('parent' in item && item.parent.type === 'database_id') {
            // If it's a database page, use a different approach to find the title
            const titleProperty = Object.values(item.properties).find(
              prop => ('rich_text' in prop && prop.rich_text.length > 0) || 
                    ('title' in prop && prop.title.length > 0)
            );
            
            if (titleProperty) {
              if ('rich_text' in titleProperty) {
                title = titleProperty.rich_text.map(textObj => textObj.plain_text).join('');
              } else if ('title' in titleProperty) {
                title = titleProperty.title.map(textObj => textObj.plain_text).join('');
              }
            }
          }
        } else if (item.object === 'database') {
          // For databases, title is in title array
          if ('title' in item && Array.isArray(item.title) && item.title.length > 0) {
            title = item.title.map(textObj => textObj.plain_text).join('');
          }
        }
        
        return {
          id: item.id,
          type: item.object,
          title,
          icon
        };
      })

    
    // Update the user's data in Firebase
    const userData = {
      accessToken: access_token,
      workspaceId: workspace_id,
      pageIDs: accessibleResources,
      lastUpdated: new Date().toISOString()
    };
    
    const updated = await updateUserByEmail(adminDb, email, userData);
    
    res.json({
      success: true,
      updated: updated,
      accessToken: access_token,
      workspaceId: workspace_id,
      accessibleResources
    });
  } catch (error: any) {
    console.error('Notion API Error:', error);
    res.status(500).json({
      success: false,
      error: error.response?.data || error.message
    });
  }
});

router.post('/sync', async (req: AuthenticatedRequest, res: Response) => {
  try {
    const { pageId, courses, assignments } = req.body;
    const email = req.user!.email; // Get email from authenticated user
    
    console.log("First assignment object:", assignments[0]);

    // Validate required fields
    if (!pageId || !Array.isArray(courses) || !Array.isArray(assignments)) {
      return res.status(400).json({ 
        success: false, 
        error: 'Valid pageId, courses, and assignments are required' 
      });
    }

    // Get user data and access token from firebase
    const userData = await getUserByEmail(adminDb, email);
    if (!userData?.accessToken) {
      return res.status(403).json({ 
        success: false, 
        error: 'Notion integration not connected' 
      });
    }

    // Initialize notion client using token
    const notion = new Client({ auth: userData.accessToken });

    // Verify access to the specified parent page
    try {
      await notion.pages.retrieve({ page_id: pageId });
    } catch (error) {
      return res.status(403).json({
        success: false,
        error: `No access to parent page (${pageId}). Share it with your integration via Notion's page connections.`
      });
    }

    // Get all child blocks in parent page hierarchy
    const childrenResponse = await notion.blocks.children.list({ block_id: pageId });

    // Check to see if the Courses and Assignments DBs already exist
    const existingCoursesDb = childrenResponse.results.find(child =>
        "type" in child && 
        child.type === "child_database" &&
        child.child_database?.title == "Courses"
    );
    const existingAssignmentsDb = childrenResponse.results.find(child =>
        "type" in child && 
        child.type === "child_database" &&
        child.child_database?.title == "Assignments"
    );

    // Create Courses and Assignments DB
    let coursesDbId = existingCoursesDb?.id;
    if (!coursesDbId) {
      console.log("courses database dne: ", existingCoursesDb);
      const newCoursesDb = await notion.databases.create({
        parent: { type: "page_id", page_id: pageId },
        is_inline: false,
        title: [{ type: "text", text: { content: "Courses" } }],
        properties: {
          Name: { title: {} }
        }
      });
      coursesDbId = newCoursesDb.id;
    }

    let assignmentsDbId = existingAssignmentsDb?.id;
    if (!assignmentsDbId) {
      console.log("assignments database dne: ", existingAssignmentsDb);
      const newAssignmentsDb = await notion.databases.create({
        parent: { type: "page_id", page_id: pageId },
        is_inline: true,
        title: [{ type: "text", text: { content: "Assignments" } }],
        properties: {
          Name: { title: {} },
          DueDate: { date: {} },
          Points: { number: {} },
          URL: { url: {} },
          Status: {
            select: {
              options: [
                { name: "Not Started", color: "red" },
                { name: "In Progress", color: "yellow" },
                { name: "Done", color: "green" }
              ]
            }
          },
          Course: {
            relation: {
              database_id: coursesDbId,
              type: "single_property",
              single_property: {}
            }
          }
        }
      });
      assignmentsDbId = newAssignmentsDb.id;
    }

    // Only add courses that aren't in the Courses DB
    const existingCourseNames = new Set<string>();

    if (coursesDbId) {
      const existingPages = await notion.databases.query({
        database_id: coursesDbId
      });

      for (const page of existingPages.results) {
        if (
          'properties' in page &&
          'Name' in page.properties &&
          'title' in page.properties.Name &&
          Array.isArray(page.properties.Name.title)
        ) {
          const titleText = page.properties.Name.title.map(t => t.plain_text).join('').trim();
          if (titleText) {
            existingCourseNames.add(titleText);
          }
        }
      }
    }

    const coursePageIds = new Map<string, string>();
    for (const course of courses) {
      if (existingCourseNames.has(course.name)) {
        console.log(`Course "${course.name}" already exists. Finding existing page ID.`);

        // Query for the page matching this course name
        const search = await notion.databases.query({
          database_id: coursesDbId,
          filter: {
            property: "Name",
            title: {
              equals: course.name
            }
          }
        });

        if (search.results.length > 0) {
          const existingPage = search.results[0];
          coursePageIds.set(course.name, existingPage.id);
        }
        continue;
      }

      const coursePage = await notion.pages.create({
        parent: { database_id: coursesDbId },
        properties: {
          Name: { title: [{ text: { content: course.name } }] }
        }
      });
      coursePageIds.set(course.name, coursePage.id);
    }

    /*########## get existing assignment URLs to avoid duplicates ##########*/
    let notionAssignmentUrls = new Set<string>();
    
    if (assignmentsDbId) {
      const notionAssignments = await notion.databases.query({ database_id: assignmentsDbId });
      
      for (const assignment of notionAssignments.results) {
        if ('properties' in assignment && 'URL' in assignment.properties) {
          let url = '';
          if ('url' in assignment.properties.URL && assignment.properties.URL.url) {
            url = assignment.properties.URL.url.trim();
          }
          
          if (url) {
            notionAssignmentUrls.add(url);
          }
        }
      }
      
      console.log(`Found ${notionAssignmentUrls.size} existing assignments in Notion database`);
    }
    /*##############################################################################################################################*/


    // Create Assignment entries only for assignments not already in Notion
    const assignmentResults = [];
    let newAssignmentsCount = 0;
    let skippedAssignmentsCount = 0;
    
    for (const assignment of assignments) {
      const canvasUrl = assignment.html_url?.trim();
      
      // Skip if this assignment already exists in Notion
      if (notionAssignmentUrls.has(canvasUrl)) {
        assignmentResults.push({
          assignment: assignment.name,
          success: true,
          status: 'skipped',
          message: 'Assignment already exists in Notion'
        });
        skippedAssignmentsCount++;
        continue;
      }
      
      const courseName = courses.find((c: { id: string; name: string }) => c.id === assignment.courseId)?.name;
      const coursePageId = coursePageIds.get(courseName);

      if (!coursePageId) {
        assignmentResults.push({
          assignment: assignment.name,
          success: false,
          error: 'Related course not found'
        });
        continue;
      }

      try {
        const dueDate = assignment.due_at
          ? { date: { start: new Date(assignment.due_at).toISOString() } }
          : { date: null };

        await notion.pages.create({
          parent: { database_id: assignmentsDbId },
          properties: {
            Name: { title: [{ text: { content: assignment.name } }] },
            DueDate: dueDate,
            Points: { number: assignment.points_possible || 0 },
            URL: { url: assignment.html_url },
            Status: { select: { name: "Not Started" } },
            Course: { relation: [{ id: coursePageId }] }
          }
        });

        assignmentResults.push({ 
          assignment: assignment.name, 
          success: true,
          status: 'created' 
        });
        newAssignmentsCount++;

      } catch (error) {
        assignmentResults.push({
          assignment: assignment.name,
          success: false,
          error: 'Failed to create assignment'
        });
      }
    }

    res.json({
      success: true,
      message: 'Sync completed',
      results: {
        coursesCreated: coursePageIds.size - existingCourseNames.size,
        totalAssignments: assignments.length,
        newAssignmentsCreated: newAssignmentsCount,
        skippedAssignments: skippedAssignmentsCount,
        assignments: assignmentResults
      }
    });

  } catch (error: any) {
    console.error('Sync error:', error);
    res.status(500).json({
      success: false,
      error: error.code === 'object_not_found' 
        ? 'Verify page sharing with your Notion integration' 
        : error.message
    });
  }
});

<<<<<<< HEAD


// src/notion_api/notionRouter.ts
router.get('/pages', async (req: Request, res: Response) => {
=======
router.get('/pages', async (req: AuthenticatedRequest, res: Response) => {
>>>>>>> c7b6b07c
  try {
    const email = req.user!.email; // Get email from authenticated user

    // Get user's accessToken from database
    const usersRef = adminDb.ref('users');
    const snapshot = await usersRef.orderByChild('email').equalTo(email).once('value');

    if (!snapshot.exists()) {
      return res.status(404).json({ success: false, error: 'User not found' });
    }

    const userKey = Object.keys(snapshot.val())[0];
    const userData = Object.values(snapshot.val())[0] as any;
    const accessToken = userData.accessToken;

    if (!accessToken) {
      return res.status(401).json({ success: false, error: 'User not connected to Notion' });
    }

    // Use accessToken to instantiate Notion client
    const notion = new Client({ auth: accessToken });

    // Get bot user ID
    const botUser = await notion.users.me({});
    const botId = botUser.id;

    // Perform the Notion search
    const searchResponse = await notion.search({});

    // Filter and map results
    const accessibleResources = searchResponse.results
      .filter(item => {
        if (item.object === 'database') {
          const db = item as DatabaseObjectResponse;
          return db.created_by?.id !== botId;
        }
        if (item.object === 'page') {
          const page = item as PageObjectResponse;
          return page.created_by?.id !== botId;
        }
        return true;
      })
      .map(item => {
        let title = 'Untitled';
        let icon: string | null = null;

        // Extract icon emoji if present
        if ('icon' in item && item.icon && item.icon.type === 'emoji') {
          icon = item.icon.emoji;
        }

        if (item.object === 'page') {
          if ('properties' in item && item.properties.title) {
            if (
              'title' in item.properties.title &&
              Array.isArray(item.properties.title.title) &&
              item.properties.title.title.length > 0
            ) {
              title = item.properties.title.title.map(textObj => textObj.plain_text).join('');
            }
          } else if ('parent' in item && item.parent.type === 'database_id') {
            const titleProperty = Object.values(item.properties).find(
              prop =>
                ('rich_text' in prop && prop.rich_text.length > 0) ||
                ('title' in prop && prop.title.length > 0)
            );

            if (titleProperty) {
              if ('rich_text' in titleProperty) {
                title = titleProperty.rich_text.map(textObj => textObj.plain_text).join('');
              } else if ('title' in titleProperty) {
                title = titleProperty.title.map(textObj => textObj.plain_text).join('');
              }
            }
          }
        } else if (item.object === 'database') {
          if ('title' in item && Array.isArray(item.title) && item.title.length > 0) {
            title = item.title.map(textObj => textObj.plain_text).join('');
          }
        }

        return {
          id: item.id,
          type: item.object,
          title,
          icon,
        };
      });

    // Update the user's pages in the database
    await adminDb.ref(`users/${userKey}/pageIDs`).set(accessibleResources);
    await adminDb.ref(`users/${userKey}/lastUpdated`).set(new Date().toISOString());

    // Return the fresh data
    res.json({ pages: accessibleResources });
  } catch (error) {
    console.error('Error fetching pages:', error);
    res.status(500).json({ success: false, error: 'Internal server error' });
  }
});

router.get('/connected', async (req: AuthenticatedRequest, res: Response) => {
  try {
    const email = req.user!.email; // Get email from authenticated user

    // Use the existing helper to get user data
    const userData = await getUserByEmail(adminDb, email);

    if (!userData) {
      return res.status(404).json({ success: false, connected: false, error: 'User not found' });
    }

    // Check if accessToken exists and is non-empty
    const connected = !!userData.accessToken;

    res.json({ success: true, connected });
  } catch (error) {
    console.error('Error checking connection:', error);
    res.status(500).json({ success: false, connected: false, error: 'Internal server error' });
  }
});

router.get('/disconnect', async (req: AuthenticatedRequest, res: Response) => {
  try {
    const email = req.user!.email; // Get email from authenticated user

    // Get users reference
    const usersRef = adminDb.ref('users');
    
    // Find user by email
    const snapshot = await usersRef.orderByChild('email').equalTo(email).once('value');

    if (!snapshot.exists()) {
      return res.status(404).json({ success: false, connected: false, error: 'User not found' });
    }

    const userEntries = Object.entries(snapshot.val());
    if (userEntries.length === 0) {
      return res.status(404).json({ success: false, connected: false, error: 'User data not found' });
    }

    // Get the user's ID and data
    const [userId, userData] = userEntries[0] as [string, UserData];

    // Check if accessToken exists and is non-empty
    const connected = !!userData.accessToken;

    if (connected) {
      // Remove the accessToken to disconnect the user
      const userRef = adminDb.ref(`users/${userId}/accessToken`);
      await userRef.remove();
      
      return res.json({ success: true, connected: false, message: 'User disconnected successfully' });
    }

    res.json({ success: true, connected, message: 'User is already disconnected' });
  } catch (error) {
    console.error('Error during disconnect:', error);
    res.status(500).json({ success: false, error: 'Internal server error' });
  }
});

router.post('/compare', async (req: AuthenticatedRequest, res: Response) => {
  try {
    console.log('--- /compare endpoint called ---');
    console.log('Received payload:', JSON.stringify(req.body, null, 2));

    const { pageId, courses, assignments } = req.body;
    const email = req.user!.email; // Get email from authenticated user

    // Step 1: Validate input
    if (!pageId || !Array.isArray(courses) || !Array.isArray(assignments)) {
      console.log('Missing required fields');
      return res.status(400).json({ success: false, error: 'Missing required fields' });
    }
    console.log('Step 1: Payload validated');

    // Step 2: Get user data and access token
    const userData = await getUserByEmail(adminDb, email);
    if (!userData?.accessToken) {
      console.log('Notion integration not connected for user:', email);
      return res.status(403).json({ success: false, error: 'Notion integration not connected' });
    }
    console.log('Step 2: Fetched Notion access token for user:', email);

    const notion = new Client({ auth: userData.accessToken });

    // Step 3: Find the Assignments database
    const childrenResponse = await notion.blocks.children.list({ block_id: pageId });
    console.log('Step 3: Pulled Notion children blocks');

    const existingAssignmentsDb = childrenResponse.results.find(child =>
      "type" in child && 
      child.type === "child_database" &&
      child.child_database?.title === "Assignments"
    );

    // If assignments database doesn't exist, return all Canvas assignments as needing sync
    if (!existingAssignmentsDb) {
      console.log('Assignments database not found - returning all Canvas assignments');
      
      const comparison: Record<string, { onlyInCanvas: any[] }> = {};
      
      for (const course of courses) {
        const canvasAssignments = assignments.filter((a: any) => a.courseId === course.id);
        comparison[course.name] = { 
          onlyInCanvas: assignments.filter((a: any) => a.courseId === course.id)
        };
      }
      
      return res.json({
        success: true,
        comparison,
        message: 'No sync data found - all Canvas assignments need to be synced'
      });
    }

    const assignmentsDbId = existingAssignmentsDb.id;
    console.log('Step 3: Found Assignments database:', assignmentsDbId);

    // Step 4: Get all assignment URLs from Notion
    const notionAssignments = await notion.databases.query({ database_id: assignmentsDbId });
    console.log('Step 4: Found', notionAssignments.results.length, 'assignments in Notion');

    const notionUrls = new Set<string>();
    
    for (const assignment of notionAssignments.results) {
      if ('properties' in assignment && 'URL' in assignment.properties) {
        let url = '';
        if ('url' in assignment.properties.URL && assignment.properties.URL.url) {
          url = assignment.properties.URL.url.trim();
        }
        
        if (url) {
          notionUrls.add(url);
        }
      }
    }
    
    console.log('Step 4: Found', notionUrls.size, 'unique URLs in Notion');
    console.log('Debug - First few Notion URLs:', Array.from(notionUrls).slice(0, 3));

    // Step 5: Find Canvas assignments that need to be synced to Notion
    const comparison: Record<string, { onlyInCanvas: any[] }> = {};

    for (const course of courses) {
      console.log(`Step 5: Processing course "${course.name}" (ID: ${course.id})`);
      
      // All Canvas assignments for this course
      const canvasAssignments = assignments.filter((a: any) => a.courseId === course.id);
      console.log(`Canvas assignments for "${course.name}":`, canvasAssignments.length);

      // Find Canvas assignments not present in Notion (by URL)
      const onlyInCanvas = canvasAssignments.filter(
        (a: any) => {
          const canvasUrl = a.html_url?.trim();
          const isInNotion = notionUrls.has(canvasUrl);
          
          // Debug: Log first few comparisons
          if (canvasAssignments.indexOf(a) < 3) {
            console.log(`Debug - Assignment "${a.name}": Canvas URL="${canvasUrl}", In Notion: ${isInNotion}`);
          }
          
          return !isInNotion;
        }
      );

      comparison[course.name] = { onlyInCanvas };
      
      console.log(`Comparison result for "${course.name}":`, {
        onlyInCanvas: onlyInCanvas.length
      });
    }

    console.log('Final comparison results:');
    Object.entries(comparison).forEach(([courseName, data]) => {
      console.log(`Course "${courseName}": ${data.onlyInCanvas.length} assignments only in Canvas`);
    });
    
    res.json({
      success: true,
      comparison
    });
  } catch (error: any) {
    console.error('Compare endpoint error:', error);
    res.status(500).json({ success: false, error: error.message });
  }
});

export default router;<|MERGE_RESOLUTION|>--- conflicted
+++ resolved
@@ -355,50 +355,9 @@
       coursePageIds.set(course.name, coursePage.id);
     }
 
-    /*########## get existing assignment URLs to avoid duplicates ##########*/
-    let notionAssignmentUrls = new Set<string>();
-    
-    if (assignmentsDbId) {
-      const notionAssignments = await notion.databases.query({ database_id: assignmentsDbId });
-      
-      for (const assignment of notionAssignments.results) {
-        if ('properties' in assignment && 'URL' in assignment.properties) {
-          let url = '';
-          if ('url' in assignment.properties.URL && assignment.properties.URL.url) {
-            url = assignment.properties.URL.url.trim();
-          }
-          
-          if (url) {
-            notionAssignmentUrls.add(url);
-          }
-        }
-      }
-      
-      console.log(`Found ${notionAssignmentUrls.size} existing assignments in Notion database`);
-    }
-    /*##############################################################################################################################*/
-
-
-    // Create Assignment entries only for assignments not already in Notion
+    // Create Assignment entries
     const assignmentResults = [];
-    let newAssignmentsCount = 0;
-    let skippedAssignmentsCount = 0;
-    
     for (const assignment of assignments) {
-      const canvasUrl = assignment.html_url?.trim();
-      
-      // Skip if this assignment already exists in Notion
-      if (notionAssignmentUrls.has(canvasUrl)) {
-        assignmentResults.push({
-          assignment: assignment.name,
-          success: true,
-          status: 'skipped',
-          message: 'Assignment already exists in Notion'
-        });
-        skippedAssignmentsCount++;
-        continue;
-      }
-      
       const courseName = courses.find((c: { id: string; name: string }) => c.id === assignment.courseId)?.name;
       const coursePageId = coursePageIds.get(courseName);
 
@@ -428,12 +387,7 @@
           }
         });
 
-        assignmentResults.push({ 
-          assignment: assignment.name, 
-          success: true,
-          status: 'created' 
-        });
-        newAssignmentsCount++;
+        assignmentResults.push({ assignment: assignment.name, success: true });
 
       } catch (error) {
         assignmentResults.push({
@@ -448,10 +402,7 @@
       success: true,
       message: 'Sync completed',
       results: {
-        coursesCreated: coursePageIds.size - existingCourseNames.size,
-        totalAssignments: assignments.length,
-        newAssignmentsCreated: newAssignmentsCount,
-        skippedAssignments: skippedAssignmentsCount,
+        coursesCreated: courses.length,
         assignments: assignmentResults
       }
     });
@@ -467,14 +418,7 @@
   }
 });
 
-<<<<<<< HEAD
-
-
-// src/notion_api/notionRouter.ts
-router.get('/pages', async (req: Request, res: Response) => {
-=======
 router.get('/pages', async (req: AuthenticatedRequest, res: Response) => {
->>>>>>> c7b6b07c
   try {
     const email = req.user!.email; // Get email from authenticated user
 
