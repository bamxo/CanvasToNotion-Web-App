// src/notion_api/notionRouter.ts
import express, { Request, Response } from 'express';
import type { PartialBlockObjectResponse, BlockObjectResponse, DatabaseObjectResponse, PageObjectResponse } from "@notionhq/client/build/src/api-endpoints";
import axios from 'axios';
import { Client } from '@notionhq/client';
import { adminDb } from '../db';
import { database } from 'firebase-admin';

function isChildDatabaseBlock(
  block: PartialBlockObjectResponse | BlockObjectResponse
): block is BlockObjectResponse & { type: 'child_database', child_database: { title: string } } {
  return (
    'type' in block &&
    block.type === 'child_database' &&
    'child_database' in block &&
    typeof block.child_database?.title === 'string'
  );
}
const router = express.Router();

interface UserData {
  accessToken?: string;
  workspaceId?: string;
  pageIDs?: any[];
  lastUpdated?: string;
}

// Helper function to get user data by email
const getUserByEmail = async (
  db: database.Database,
  email: string
): Promise<UserData | null> => {
  try {
    const usersRef = db.ref('users');
    const snapshot = await usersRef.orderByChild('email').equalTo(email).once('value');

    if (snapshot.exists()) {
      const userEntries = Object.entries(snapshot.val());
      if (userEntries.length > 0) {
        const [_, userData] = userEntries[0];
        return userData as UserData;
      }
    }
    console.log(`No user found with email: ${email}`);
    return null;
  } catch (error) {
    console.error("Error fetching user by email:", error);
    throw error;
  }
};

const updateUserByEmail = async (
  db: database.Database,
  email: string,
  userData: UserData
): Promise<boolean> => {
  try {
    const usersRef = db.ref('users');

    const snapshot = await usersRef.orderByChild('email').equalTo(email).once('value');

    if (snapshot.exists()) {
      const userEntries = Object.entries(snapshot.val());
      if (userEntries.length > 0) {
        const [userId] = userEntries[0];
        const userRef = db.ref(`users/${userId}`);
        await userRef.update(userData);
        console.log(`Updated user with email: ${email}`);
        return true;
      }
    } else {
      console.log(`No user found with email: ${email}`);
      return false;
    }
  } catch (error) {
    console.error("Error updating user by email:", error);
    throw error;
  }
  return false;
};

router.post('/token', async (req: Request, res: Response) => {
  try {
    const { code, email } = req.body;
    
    // Exchange code for access token
    const tokenResponse = await axios.post(
      'https://api.notion.com/v1/oauth/token',
      new URLSearchParams({
        grant_type: 'authorization_code',
        code,
        redirect_uri: process.env.NOTION_REDIRECT_URI!
      }),
      {
        auth: {
          username: process.env.NOTION_CLIENT_ID!,
          password: process.env.NOTION_CLIENT_SECRET!
        },
        headers: {
          'Content-Type': 'application/x-www-form-urlencoded'
        }
      }
    );
    
    const { access_token, workspace_id } = tokenResponse.data;
    const notion = new Client({ auth: access_token });
    
     const botUser = await notion.users.me({});
    const botId = botUser.id;

    // Modified search logic with type-safe filtering
    const searchResponse = await notion.search({});
    const accessibleResources = searchResponse.results
      .filter(item => {
        // Handle databases
        if (item.object === 'database') {
          const db = item as DatabaseObjectResponse;
          return db.created_by?.id !== botId;
        }
        
        // Handle pages
        if (item.object === 'page') {
          const page = item as PageObjectResponse;
          return page.created_by?.id !== botId;
        }
        
        return true;
      }).map(item => {
        let title = 'Untitled';
        let icon: string | null = null;

        // Extract icon emoji if present
        if ('icon' in item && item.icon && item.icon.type === 'emoji') {
          icon = item.icon.emoji;
        }

        if (item.object === 'page') {
          // For pages, title is in properties.title if it exists
          if ('properties' in item && item.properties.title) {
            if ('title' in item.properties.title && Array.isArray(item.properties.title.title) && item.properties.title.title.length > 0) {
              title = item.properties.title.title.map(textObj => textObj.plain_text).join('');
            }
          } else if ('parent' in item && item.parent.type === 'database_id') {
            // If it's a database page, use a different approach to find the title
            const titleProperty = Object.values(item.properties).find(
              prop => ('rich_text' in prop && prop.rich_text.length > 0) || 
                    ('title' in prop && prop.title.length > 0)
            );
            
            if (titleProperty) {
              if ('rich_text' in titleProperty) {
                title = titleProperty.rich_text.map(textObj => textObj.plain_text).join('');
              } else if ('title' in titleProperty) {
                title = titleProperty.title.map(textObj => textObj.plain_text).join('');
              }
            }
          }
        } else if (item.object === 'database') {
          // For databases, title is in title array
          if ('title' in item && Array.isArray(item.title) && item.title.length > 0) {
            title = item.title.map(textObj => textObj.plain_text).join('');
          }
        }
        
        return {
          id: item.id,
          type: item.object,
          title,
          icon // <-- include the icon emoji here
        };
      })

    
    // Update the user's data in Firebase
    const userData = {
      accessToken: access_token,
      workspaceId: workspace_id,
      pageIDs: accessibleResources,
      lastUpdated: new Date().toISOString()
    };
    
    const updated = await updateUserByEmail(adminDb, email, userData);
    
    res.json({
      success: true,
      updated: updated,
      accessToken: access_token,
      workspaceId: workspace_id,
      accessibleResources
    });
  } catch (error: any) {
    console.error('Notion API Error:', error);
    res.status(500).json({
      success: false,
      error: error.response?.data || error.message
    });
  }
});

// Modified sync endpoint to use email instead of token in the request
// router.post('/sync', async (req: Request, res: Response) => {
//   try {
//     const { email, pageId, courses, assignments } = req.body;
    
//     // Validate input
//     if (!email || typeof email !== 'string' || !pageId) {
//       return res.status(400).json({ 
//         success: false, 
//         error: 'Valid email and page ID are required' 
//       });
//     }

//     // Get user data
//     const userData = await getUserByEmail(adminDb, email);
//     if (!userData?.accessToken) {
//       return res.status(403).json({ 
//         success: false, 
//         error: 'Notion integration not connected' 
//       });
//     }

//     // Initialize Notion client
//     const notion = new Client({ auth: userData.accessToken });
//     const courseDatabases = new Map<number, string>();

//     // Verify parent page access first
//     try {
//       await notion.pages.retrieve({ page_id: pageId });
//     } catch (error) {
//       return res.status(403).json({
//         success: false,
//         error: `No access to parent page (${pageId}). Share it with your integration via Notion's page connections.`
//       });
//     }

//     const childrenResponse = await notion.blocks.children.list({
//       block_id: pageId,
//     });

//     // Create course databases under the selected parent
//     for (const course of courses) {

//       const courseName = course.name;

//       const databaseAlreadyExists = childrenResponse.results.some(child => {
//         if ("type" in child && child.type === "child_database") {
//           return child.child_database?.title === courseName;
//         }
//         return false;
//       });

//       if (databaseAlreadyExists) {
//         console.log(`database for ${courseName} already exists.`);
//         continue;
//       }


//       try {
//         const newDb = await notion.databases.create({
//           parent: { type: "page_id", page_id: pageId },
//           title: [{ type: "text", text: { content: course.name } }],
//           is_inline: true,
//           properties: {
//             Name: { title: {} },
//             DueDate: { date: {} },
//             Points: { number: {} },
//             URL: { url: {} },
//             Status: {
//               select: {
//                 options: [
//                   { name: "Not Started", color: "red" },
//                   { name: "In Progress", color: "yellow" },
//                   { name: "Completed", color: "green" }
//                 ]
//               }
//             }
//           }
//         });
//         courseDatabases.set(course.id, newDb.id);
//       } catch (error) {
//         console.error(`Failed to create database for ${course.name}:`, error);
//         continue; // Skip this course but continue with others
//       }
//     }

//     // Create assignments in their respective databases
//     const assignmentResults = [];
//     for (const assignment of assignments) {
//       const databaseId = courseDatabases.get(assignment.courseId);
//       if (!databaseId) {
//         assignmentResults.push({
//           assignment: assignment.name,
//           success: false,
//           error: 'Parent database not found'
//         });
//         continue;
//       }

//       try {
//         const dueDate = assignment.due_at ? 
//           { date: { start: new Date(assignment.due_at).toISOString() } } : 
//           { date: null };

//         await notion.pages.create({
//           parent: { database_id: databaseId },
//           properties: {
//             Name: { title: [{ text: { content: assignment.name } }] },
//             DueDate: dueDate,
//             Points: { number: assignment.points_possible || 0 },
//             URL: { url: assignment.html_url },
//             Status: { select: { name: "Not Started" } }
//           }
//         });
//         assignmentResults.push({ assignment: assignment.name, success: true });
//       } catch (error) {
//         assignmentResults.push({
//           assignment: assignment.name,
//           success: false,
//         });
//       }
//     }

//     res.json({
//       success: true,
//       message: 'Sync completed with partial results',
//       results: {
//         courses: courses.length,
//         assignments: assignmentResults
//       }
//     });

//   } catch (error: any) {
//     console.error('Sync error:', error);
//     res.status(500).json({
//       success: false,
//       error: error.code === 'object_not_found' 
//         ? 'Verify page sharing with your Notion integration' 
//         : error.message
//     });
//   }
// });

router.post('/sync', async (req: Request, res: Response) => {
  
  try {

    /*########## extracts canvas request data ##########*/
    const { email, pageId, courses, assignments } = req.body;
    console.log("First assignment object:", assignments[0]);
    /*########################################################################################################*/


    /*########## ensures pageID and email are present and valid ##########*/
    if (!email || typeof email !== 'string' || !pageId) {
      return res.status(400).json({ 
        success: false, 
        error: 'Valid email and page ID are required' 
      });
    }
    /*########################################################################################################*/


    /*########## gets user data and access token from firebase ##########*/
    const userData = await getUserByEmail(adminDb, email); //
    if (!userData?.accessToken) {
      return res.status(403).json({ 
        success: false, 
        error: 'Notion integration not connected' 
      });
    }

    // initialize notion client using token
    const notion = new Client({ auth: userData.accessToken });
    /*########################################################################################################*/


    /*########## are we able to connect to the specified parent page? ##########*/
    try {
      await notion.pages.retrieve({ page_id: pageId });
    } catch (error) {
      return res.status(403).json({
        success: false,
        error: `No access to parent page (${pageId}). Share it with your integration via Notion's page connections.`
      });
    }
    /*##############################################################################################################################*/


    /*########## get all child blocks in parent page hierarchy ##########*/
    const childrenResponse = await notion.blocks.children.list({ block_id: pageId });
    /*########################################################################################################*/


<<<<<<< HEAD
      const existingDatabase = childrenResponse.results.find(child => {
        if ("type" in child && child.type === "child_database") {
          return child.child_database?.title === courseName;
=======
    /*########## check to see if the Courses and Assignments DBs already exist ##########*/
    const existingCoursesDb = childrenResponse.results.find(child =>
        "type" in child && 
        child.type === "child_database" &&
        child.child_database?.title == "Courses"
    );
    const existingAssignmentsDb = childrenResponse.results.find(child =>
        "type" in child && 
        child.type === "child_database" &&
        child.child_database?.title == "Assignments"
    );
    /*########################################################################################################*/


    /*########## create Courses and Assignments DB ##########*/
    let coursesDbId = existingCoursesDb?.id;
    if (!coursesDbId) {
      console.log("courses database dne: ", existingCoursesDb);
      const newCoursesDb = await notion.databases.create({
        parent: { type: "page_id", page_id: pageId },
        is_inline: false,
        title: [{ type: "text", text: { content: "Courses" } }],
        properties: {
          Name: { title: {} }
>>>>>>> 98ac0ce6
        }
      });
      coursesDbId = newCoursesDb.id;
    }

<<<<<<< HEAD
      if (existingDatabase && "type" in existingDatabase && existingDatabase.type === "child_database") {
        console.log(`database for ${courseName} already exists.`);
        courseDatabases.set(course.id, existingDatabase.id);
        continue;
      }

      try {
        const newDb = await notion.databases.create({
          parent: { type: "page_id", page_id: pageId },
          title: [{ type: "text", text: { content: course.name } }],
          is_inline: true,
          properties: {
            Name: { title: {} },
            DueDate: { date: {} },
            Points: { number: {} },
            URL: { url: {} },
            Status: {
              select: {
                options: [
                  { name: "Not Started", color: "red" },
                  { name: "In Progress", color: "yellow" },
                  { name: "Completed", color: "green" }
                ]
              }
=======
    let assignmentsDbId = existingAssignmentsDb?.id;
    if (!assignmentsDbId) {
      console.log("assignments database dne: ", existingAssignmentsDb);
      const newAssignmentsDb = await notion.databases.create({
        parent: { type: "page_id", page_id: pageId },
        is_inline: true,
        title: [{ type: "text", text: { content: "Assignments" } }],
        properties: {
          Name: { title: {} },
          DueDate: { date: {} },
          Points: { number: {} },
          URL: { url: {} },
          Status: {
            select: {
              options: [
                { name: "Not Started", color: "red" },
                { name: "In Progress", color: "yellow" },
                { name: "Done", color: "green" }
              ]
            }
          },
          Course: {
            relation: {
              database_id: coursesDbId,
              type: "single_property",
              single_property: {}
            }
          }
        }
      });
      assignmentsDbId = newAssignmentsDb.id;
    }
    /*##############################################################################################################################*/


    /*########## only add courses that aren't in the Courses DB ##########*/
    const existingCourseNames = new Set<string>(); // save all courses in the Courses DB here

    if (coursesDbId) {
      const existingPages = await notion.databases.query({
        database_id: coursesDbId
      });

      for (const page of existingPages.results) {
        if (
          'properties' in page &&
          'Name' in page.properties &&
          'title' in page.properties.Name &&
          Array.isArray(page.properties.Name.title)
        ) {
          const titleText = page.properties.Name.title.map(t => t.plain_text).join('').trim();
          if (titleText) {
            existingCourseNames.add(titleText);
          }
        }
      }
    }

    const coursePageIds = new Map<string, string>();
    for (const course of courses) {
      if (existingCourseNames.has(course.name)) {
        console.log(`Course "${course.name}" already exists. Finding existing page ID.`);

        // Query for the page matching this course name
        const search = await notion.databases.query({
          database_id: coursesDbId,
          filter: {
            property: "Name",
            title: {
              equals: course.name
>>>>>>> 98ac0ce6
            }
          }
        });

        if (search.results.length > 0) {
          const existingPage = search.results[0];
          coursePageIds.set(course.name, existingPage.id);
        } else {
          // console.warn(`Could not find Notion page ID for existing course "${course.name}"`);
        }

        continue;
      }

      const coursePage = await notion.pages.create({
        parent: { database_id: coursesDbId },
        properties: {
          Name: { title: [{ text: { content: course.name } }] }
        }
      });
      coursePageIds.set(course.name, coursePage.id);
    }
    /*##############################################################################################################################*/


    // Create Assignment entries
    const assignmentResults = [];
    for (const assignment of assignments) {
      const courseName = courses.find((c: { id: string; name: string }) => c.id === assignment.courseId)?.name;
      const coursePageId = coursePageIds.get(courseName);

      if (!coursePageId) {
        assignmentResults.push({
          assignment: assignment.name,
          success: false,
          error: 'Related course not found'
        });
        continue;
      }

      try {
        const dueDate = assignment.due_at
          ? { date: { start: new Date(assignment.due_at).toISOString() } }
          : { date: null };

        await notion.pages.create({
          parent: { database_id: assignmentsDbId },
          properties: {
            Name: { title: [{ text: { content: assignment.name } }] },
            DueDate: dueDate,
            Points: { number: assignment.points_possible || 0 },
            URL: { url: assignment.html_url },
            Status: { select: { name: "Not Started" } },
            Course: { relation: [{ id: coursePageId }] }
          }
        });

        assignmentResults.push({ assignment: assignment.name, success: true });

      } catch (error) {
        assignmentResults.push({
          assignment: assignment.name,
          success: false,
          error: 'Failed to create assignment'
        });
      }
    }

    res.json({
      success: true,
      message: 'Sync completed',
      results: {
        coursesCreated: courses.length,
        assignments: assignmentResults
      }
    });

  } catch (error: any) {
    console.error('Sync error:', error);
    res.status(500).json({
      success: false,
      error: error.code === 'object_not_found' 
        ? 'Verify page sharing with your Notion integration' 
        : error.message
    });
  }
});



// src/notion_api/notionRouter.ts
router.get('/pages', async (req: Request, res: Response) => {
  try {
    const { email } = req.query;

    if (!email || typeof email !== 'string') {
      return res.status(400).json({ success: false, error: 'Email is required' });
    }

    // 1. Get user's accessToken from your database
    const usersRef = adminDb.ref('users');
    const snapshot = await usersRef.orderByChild('email').equalTo(email).once('value');

    if (!snapshot.exists()) {
      return res.status(404).json({ success: false, error: 'User not found' });
    }

    const userKey = Object.keys(snapshot.val())[0];
    const userData = Object.values(snapshot.val())[0] as any;
    const accessToken = userData.accessToken;

    if (!accessToken) {
      return res.status(401).json({ success: false, error: 'User not connected to Notion' });
    }

    // 2. Use accessToken to instantiate Notion client
    const notion = new Client({ auth: accessToken });

    // 3. Get bot user ID
    const botUser = await notion.users.me({});
    const botId = botUser.id;

    // 4. Perform the Notion search
    const searchResponse = await notion.search({});

    // 5. Filter and map results (same as in your /token endpoint)
    const accessibleResources = searchResponse.results
      .filter(item => {
        if (item.object === 'database') {
          const db = item as DatabaseObjectResponse;
          return db.created_by?.id !== botId;
        }
        if (item.object === 'page') {
          const page = item as PageObjectResponse;
          return page.created_by?.id !== botId;
        }
        return true;
      })
      .map(item => {
        let title = 'Untitled';
        let icon: string | null = null;

        // Extract icon emoji if present
        if ('icon' in item && item.icon && item.icon.type === 'emoji') {
          icon = item.icon.emoji;
        }

        if (item.object === 'page') {
          if ('properties' in item && item.properties.title) {
            if (
              'title' in item.properties.title &&
              Array.isArray(item.properties.title.title) &&
              item.properties.title.title.length > 0
            ) {
              title = item.properties.title.title.map(textObj => textObj.plain_text).join('');
            }
          } else if ('parent' in item && item.parent.type === 'database_id') {
            const titleProperty = Object.values(item.properties).find(
              prop =>
                ('rich_text' in prop && prop.rich_text.length > 0) ||
                ('title' in prop && prop.title.length > 0)
            );

            if (titleProperty) {
              if ('rich_text' in titleProperty) {
                title = titleProperty.rich_text.map(textObj => textObj.plain_text).join('');
              } else if ('title' in titleProperty) {
                title = titleProperty.title.map(textObj => textObj.plain_text).join('');
              }
            }
          }
        } else if (item.object === 'database') {
          if ('title' in item && Array.isArray(item.title) && item.title.length > 0) {
            title = item.title.map(textObj => textObj.plain_text).join('');
          }
        }

        return {
          id: item.id,
          type: item.object,
          title,
          icon,
        };
      });

    // 6. Update the user's pages in the database
    await adminDb.ref(`users/${userKey}/pageIDs`).set(accessibleResources);
    await adminDb.ref(`users/${userKey}/lastUpdated`).set(new Date().toISOString());

    // 7. Return the fresh data
    res.json({ pages: accessibleResources });
  } catch (error) {
    console.error('Error fetching pages:', error);
    res.status(500).json({ success: false, error: 'Internal server error' });
  }
});



router.get('/connected', async (req: Request, res: Response) => {
  try {
    const { email } = req.query;

    if (!email || typeof email !== 'string') {
      return res.status(400).json({ success: false, error: 'Email is required' });
    }

    // Use the existing helper to get user data
    const userData = await getUserByEmail(adminDb, email);

    if (!userData) {
      return res.status(404).json({ success: false, connected: false, error: 'User not found' });
    }

    // Check if accessToken exists and is non-empty
    const connected = !!userData.accessToken;

    res.json({ success: true, connected });
  } catch (error) {
    console.error('Error checking connection:', error);
    res.status(500).json({ success: false, connected: false, error: 'Internal server error' });
  }
});

router.get('/disconnect', async (req: Request, res: Response) => {
  try {
    const { email } = req.query;

    if (!email || typeof email !== 'string') {
      return res.status(400).json({ success: false, error: 'Email is required' });
    }

    // Get users reference
    const usersRef = adminDb.ref('users');
    
    // Find user by email
    const snapshot = await usersRef.orderByChild('email').equalTo(email).once('value');

    if (!snapshot.exists()) {
      return res.status(404).json({ success: false, connected: false, error: 'User not found' });
    }

    const userEntries = Object.entries(snapshot.val());
    if (userEntries.length === 0) {
      return res.status(404).json({ success: false, connected: false, error: 'User data not found' });
    }

    // Get the user's ID and data
    const [userId, userData] = userEntries[0] as [string, UserData];

    // Check if accessToken exists and is non-empty
    const connected = !!userData.accessToken;

    if (connected) {
      // Remove the accessToken to disconnect the user
      const userRef = adminDb.ref(`users/${userId}/accessToken`);
      await userRef.remove();
      
      return res.json({ success: true, connected: false, message: 'User disconnected successfully' });
    }

    res.json({ success: true, connected, message: 'User is already disconnected' });
  } catch (error) {
    console.error('Error during disconnect:', error);
    res.status(500).json({ success: false, error: 'Internal server error' });
  }
});

router.post('/compare', async (req: Request, res: Response) => {
  try {
    // Log the entire incoming payload
    console.log('--- /compare endpoint called ---');
    console.log('Received payload:', JSON.stringify(req.body, null, 2));

    const { email, pageId, courses, assignments } = req.body;

    // Step 1: Validate input
    if (!email || !pageId || !Array.isArray(courses) || !Array.isArray(assignments)) {
      console.log('Missing required fields');
      return res.status(400).json({ success: false, error: 'Missing required fields' });
    }
    console.log('Step 1: Payload validated');

    // Step 2: Get user data and access token
    const userData = await getUserByEmail(adminDb, email);
    if (!userData?.accessToken) {
      console.log('Notion integration not connected for user:', email);
      return res.status(403).json({ success: false, error: 'Notion integration not connected' });
    }
    console.log('Step 2: Fetched Notion access token for user:', email);

    const notion = new Client({ auth: userData.accessToken });

    // Step 3: Get all child blocks under the page
    const children = await notion.blocks.children.list({ block_id: pageId });
    console.log('Step 3: Pulled Notion children blocks:', JSON.stringify(children.results, null, 2));

    // Step 4: Map course.id to Notion database id
    const courseDatabases = new Map<number, string>();
    for (const course of courses) {
      const dbBlock = children.results.find(block =>
        isChildDatabaseBlock(block) && block.child_database.title === course.name
      );
      if (dbBlock) {
        courseDatabases.set(course.id, dbBlock.id);
        console.log(`Matched Notion database for course "${course.name}" (id: ${course.id}):`, dbBlock.id);
      } else {
        console.log(`No Notion database found for course "${course.name}" (id: ${course.id})`);
      }
    }
    console.log('Step 4: Course to Notion database mapping:', Array.from(courseDatabases.entries()));

    // Step 5: For each course, fetch all assignment names from the corresponding Notion database
    const notionAssignmentsByCourse: Record<number, string[]> = {};
    for (const [courseId, dbId] of courseDatabases.entries()) {
      const pages = await notion.databases.query({ database_id: dbId });
      console.log(`Step 5: Notion database query result for courseId ${courseId}:`, JSON.stringify(pages.results, null, 2));
      
      // Enhanced debugging for property extraction
      console.log(`Step 5: Processing ${pages.results.length} pages for courseId ${courseId}`);
      const assignmentNames = pages.results.map((page, index) => {
        console.log(`Step 5: Processing page ${index + 1} properties:`, JSON.stringify((page as any).properties, null, 2));
        
        // Try different common property names
        const possibleNameProps = ['Name', 'Title', 'Assignment Name', 'Assignment', 'Task'];
        let extractedName = '';
        
        for (const propName of possibleNameProps) {
          const prop = (page as any).properties?.[propName];
          if (prop) {
            console.log(`Step 5: Found property "${propName}":`, JSON.stringify(prop, null, 2));
            if (prop.title && prop.title.length > 0) {
              extractedName = prop.title.map((t: any) => t.plain_text).join('');
              console.log(`Step 5: Extracted name from "${propName}":`, extractedName);
              break;
            }
          }
        }
        
        if (!extractedName) {
          console.log(`Step 5: No valid name property found for page ${index + 1}`);
        }
        
        return extractedName;
      }).filter((name: string) => !!name);
      
      notionAssignmentsByCourse[courseId] = assignmentNames;
      console.log(`Step 5: Final assignment names for courseId ${courseId}:`, notionAssignmentsByCourse[courseId]);
    }

    // Step 6: Compare Canvas assignments to Notion assignments by course
    const comparison: Record<
      string,
      { onlyInCanvas: any[]; onlyInNotion: string[] }
    > = {};

    for (const course of courses) {
      console.log(`\n--- Processing course: ${course.name} (ID: ${course.id}) ---`);
      
      // All Canvas assignments for this course
      const canvasAssignments = assignments
        .filter((a: any) => a.courseId === course.id);
      console.log(`Step 6: Canvas assignments for courseId ${course.id}:`, 
        canvasAssignments.map(a => ({ name: a.name, id: a.id })));

      // All Notion assignment names for this course
      const notionAssignments = notionAssignmentsByCourse[course.id] || [];
      console.log(`Step 6: Notion assignments for courseId ${course.id}:`, notionAssignments);

      // Find Canvas assignments not present in Notion (by name)
      const onlyInCanvas = canvasAssignments.filter(
        (a: any) => !notionAssignments.includes(a.name)
      );
      console.log(`Step 6: Assignments only in Canvas for courseId ${course.id}:`, 
        onlyInCanvas.map(a => ({ name: a.name, id: a.id })));

      // Find Notion assignment names not present in Canvas
      const canvasAssignmentNames = canvasAssignments.map((a: any) => a.name);
      const onlyInNotion = notionAssignments.filter(
        (name: string) => !canvasAssignmentNames.includes(name)
      );
      console.log(`Step 6: Assignments only in Notion for courseId ${course.id}:`, onlyInNotion);

      // Use course name as key instead of course ID
      comparison[course.name] = { onlyInCanvas, onlyInNotion };
      console.log(`Step 6: Comparison result for course "${course.name}":`, {
        onlyInCanvas: onlyInCanvas.length,
        onlyInNotion: onlyInNotion.length
      });
    }

    // Step 7: Respond with the comparison result
    console.log('Step 7: Final comparison result:', JSON.stringify(comparison, null, 2));
    
    // Add summary logging
    console.log('\n--- COMPARISON SUMMARY ---');
    Object.entries(comparison).forEach(([courseName, data]) => {
      console.log(`Course "${courseName}": ${data.onlyInCanvas.length} Canvas-only, ${data.onlyInNotion.length} Notion-only`);
    });
    
    res.json({
      success: true,
      comparison
    });
  } catch (error: any) {
    console.error('Compare endpoint error:', error);
    res.status(500).json({ success: false, error: error.message });
  }
});

export default router;<|MERGE_RESOLUTION|>--- conflicted
+++ resolved
@@ -391,11 +391,6 @@
     /*########################################################################################################*/
 
 
-<<<<<<< HEAD
-      const existingDatabase = childrenResponse.results.find(child => {
-        if ("type" in child && child.type === "child_database") {
-          return child.child_database?.title === courseName;
-=======
     /*########## check to see if the Courses and Assignments DBs already exist ##########*/
     const existingCoursesDb = childrenResponse.results.find(child =>
         "type" in child && 
@@ -420,38 +415,11 @@
         title: [{ type: "text", text: { content: "Courses" } }],
         properties: {
           Name: { title: {} }
->>>>>>> 98ac0ce6
         }
       });
       coursesDbId = newCoursesDb.id;
     }
 
-<<<<<<< HEAD
-      if (existingDatabase && "type" in existingDatabase && existingDatabase.type === "child_database") {
-        console.log(`database for ${courseName} already exists.`);
-        courseDatabases.set(course.id, existingDatabase.id);
-        continue;
-      }
-
-      try {
-        const newDb = await notion.databases.create({
-          parent: { type: "page_id", page_id: pageId },
-          title: [{ type: "text", text: { content: course.name } }],
-          is_inline: true,
-          properties: {
-            Name: { title: {} },
-            DueDate: { date: {} },
-            Points: { number: {} },
-            URL: { url: {} },
-            Status: {
-              select: {
-                options: [
-                  { name: "Not Started", color: "red" },
-                  { name: "In Progress", color: "yellow" },
-                  { name: "Completed", color: "green" }
-                ]
-              }
-=======
     let assignmentsDbId = existingAssignmentsDb?.id;
     if (!assignmentsDbId) {
       console.log("assignments database dne: ", existingAssignmentsDb);
@@ -522,7 +490,6 @@
             property: "Name",
             title: {
               equals: course.name
->>>>>>> 98ac0ce6
             }
           }
         });
