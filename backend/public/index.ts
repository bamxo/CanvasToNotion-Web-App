// src/server.ts - Main application file
import express, { Express } from 'express';
import cors from 'cors';
import bodyParser from 'body-parser';
import dotenv from 'dotenv';

// Load environment variables
dotenv.config();

// Import routes
import authRoutes from './routes/auth';
import databaseRoutes from './routes/database';
import userRoutes from './routes/users';
<<<<<<< HEAD
import notionRouter from './notion_api/notionRouter'
=======
import notionRouter from './notion_api/notionRouter';

>>>>>>> 5bf5eea6

const app: Express = express();
const PORT: number = parseInt(process.env.PORT || '3000', 10);

// Middleware
app.use(cors());
app.use(bodyParser.json());

// Routes
app.use(express.static('public'));
app.use('/api/auth', authRoutes);
app.use('/api/db', databaseRoutes);
app.use('/api/user', userRoutes);
app.use('/api/notion', notionRouter);
// Start server
app.listen(PORT, () => {
  console.log(`Server running on port ${PORT}`);
});
app.use(cors({
  origin: 'http://localhost:3000', // or whatever port your frontend uses
  credentials: true
}));
export default app;<|MERGE_RESOLUTION|>--- conflicted
+++ resolved
@@ -11,12 +11,8 @@
 import authRoutes from './routes/auth';
 import databaseRoutes from './routes/database';
 import userRoutes from './routes/users';
-<<<<<<< HEAD
-import notionRouter from './notion_api/notionRouter'
-=======
 import notionRouter from './notion_api/notionRouter';
 
->>>>>>> 5bf5eea6
 
 const app: Express = express();
 const PORT: number = parseInt(process.env.PORT || '3000', 10);
